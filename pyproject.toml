--- conflicted
+++ resolved
@@ -11,47 +11,31 @@
     "Operating System :: OS Independent",
 ]
 dependencies = [
+    "aiofiles>=24.1.0",
     "anyio>=4.9.0",
-<<<<<<< HEAD
-    "httpx>=0.27.2",
-=======
+    "faiss-cpu>=1.11.0",
+    "google-api-core>=2.25.0",
     "httpx>=0.28.1",
->>>>>>> 08ed0be3
+    "langchain-anthropic==0.3.15",
+    "langchain-core==0.3.64",
+    "langchain-deepseek>=0.1.3",
+    "langchain-google-genai==2.1.5",
+    "langchain-ollama==0.3.3",
+    "langchain-openai==0.3.21",
+    "langchain>=0.3.25",
+    "markdownify==1.1.0",
+    "mem0ai>=0.1.106",
+    "patchright>=1.52.5",
+    "posthog>=3.7.0",
+    "psutil>=7.0.0",
     "pydantic>=2.11.5",
+    "pyobjc>=11.0; platform_system == 'darwin'",
+    "pyperclip>=1.9.0",
     "python-dotenv>=1.0.1",
     "requests>=2.32.3",
-    "posthog>=3.7.0",
-    "playwright>=1.52.0",
-    "markdownify==1.1.0",
-<<<<<<< HEAD
-    "langchain-core==0.3.63",
-    "langchain-openai==0.3.19",
-    "langchain-anthropic==0.3.14",
-=======
-    "langchain-core==0.3.64",
-    "langchain-openai==0.3.21",
-    "langchain-anthropic==0.3.15",
->>>>>>> 08ed0be3
-    "langchain-ollama==0.3.3",
-    "langchain-google-genai==2.1.5",
-    "langchain-deepseek>=0.1.3",
-    "langchain>=0.3.25",
-    "langchain-aws>=0.2.24",
-    "google-api-core>=2.25.0",
-    "pyperclip>=1.9.0",
-    "pyobjc>=11.0; platform_system == 'darwin'",
     "screeninfo>=0.8.1; platform_system != 'darwin'",
     "typing-extensions>=4.12.2",
-    "psutil>=7.0.0",
-    "faiss-cpu>=1.11.0",
-<<<<<<< HEAD
-    "mem0ai>=0.1.104",
-=======
-    "mem0ai>=0.1.106",
->>>>>>> 08ed0be3
     "uuid7>=0.1.0",
-    "patchright>=1.52.5",
-    "aiofiles>=24.1.0",
 ]
 # google-api-core: only used for Google LLM APIs
 # pyperclip: only used for examples that use copy/paste
@@ -76,6 +60,7 @@
 examples = [
     # botocore: only needed for Bedrock Claude boto3 examples/models/bedrock_claude.py
     "botocore>=1.37.23",
+    "langchain-aws>=0.2.24",
     "imgcat>=0.6.0",
     "stagehand-py>=0.3.6",
     "browserbase>=0.4.0",
