--- conflicted
+++ resolved
@@ -769,6 +769,8 @@
 		# Use current target (None means use current)
 		assert self.browser_session.agent_focus_target_id is not None
 
+		session_id = self.browser_session.id  
+
 		# Build DOM tree (includes CDP calls for snapshot, DOM, AX tree)
 		# Note: all_frames is fetched lazily inside get_dom_tree only if cross-origin iframes need it
 		enhanced_dom_tree, dom_tree_timing = await self.get_dom_tree(
@@ -776,17 +778,12 @@
 			all_frames=None,  # Lazy - will fetch if needed
 		)
 
-<<<<<<< HEAD
-		session_id = self.browser_session.id
-		self.logger.debug(f'Serializing DOM tree with session ID: {session_id}')
-		start = time.time()
-=======
 		# Add sub-timings from DOM tree construction
 		timing_info.update(dom_tree_timing)
 
 		# Serialize DOM tree for LLM
 		start_serialize = time.time()
->>>>>>> 1339007f
+
 		serialized_dom_state, serializer_timing = DOMTreeSerializer(
 			enhanced_dom_tree, previous_cached_state, paint_order_filtering=self.paint_order_filtering, session_id=session_id
 		).serialize_accessible_elements()
