--- conflicted
+++ resolved
@@ -158,13 +158,8 @@
 				if node.content_document:
 					simplified = SimplifiedNode(original_node=node, children=[])
 					for child in node.content_document.children_nodes or []:
-<<<<<<< HEAD
-						simplified_child = self._create_simplified_tree(child)
+						simplified_child = self._create_simplified_tree(child, depth + 1)
 						if simplified_child is not None:
-=======
-						simplified_child = self._create_simplified_tree(child, depth + 1)
-						if simplified_child:
->>>>>>> 93da79db
 							simplified.children.append(simplified_child)
 					return simplified
 
