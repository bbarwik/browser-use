--- conflicted
+++ resolved
@@ -28,14 +28,9 @@
    "next_goal": "What needs to be done with the next immediate action"}},
    "action":[{{"one_action_name": {{// action-specific parameter}}}}, // ... more actions in sequence]}}
 
-<<<<<<< HEAD
-2. ACTIONS: You can specify multiple actions in the list to be executed in sequence. But always specify only one action name per item. Use maximum {{max_actions}} actions per sequence.
-   Common action sequences:
-
-=======
 2. ACTIONS: You can specify multiple actions in the list to be executed in sequence. But always specify only one action name per item. Use maximum {max_actions} actions per sequence.
 Common action sequences:
->>>>>>> 45b9dcc1
+
 - Form filling: [{{"input_text": {{"index": 1, "text": "username"}}}}, {{"input_text": {{"index": 2, "text": "password"}}}}, {{"click_element": {{"index": 3}}}}]
 - Navigation and extraction: [{{"go_to_url": {{"url": "https://example.com"}}}}, {{"extract_content": {{"goal": "extract the names"}}}}]
 - Actions are executed in the given order
